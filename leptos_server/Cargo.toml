[package]
name = "leptos_server"
<<<<<<< HEAD
version = "0.0.22"
=======
version = "0.1.0-alpha"
>>>>>>> e595d35c
edition = "2021"
authors = ["Greg Johnston"]
license = "MIT"
repository = "https://github.com/gbj/leptos"
description = "RPC for the Leptos web framework."

[dependencies]
<<<<<<< HEAD
leptos_dom = { path = "../leptos_dom", default-features = false, version = "0.0.22" }
leptos_reactive = { path = "../leptos_reactive", default-features = false, version = "0.0.22" }
=======
leptos_dom = { path = "../leptos_dom", default-features = false, version = "0.1.0-alpha" }
leptos_reactive = { path = "../leptos_reactive", default-features = false, version = "0.1.0-alpha" }
>>>>>>> e595d35c
form_urlencoded = "1"
gloo-net = "0.2"
lazy_static = "1"
linear-map = "1"
log = "0.4"
serde = { version = "1", features = ["derive"] }
serde_urlencoded = "0.7"
thiserror = "1"
rmp-serde = "1.1.1"
serde_json = "1.0.89"
quote = "1"
syn = { version = "1", features = ["full", "parsing", "extra-traits"] }
proc-macro2 = "1.0.47"
ciborium = "0.2.0"

[dev-dependencies]
leptos = { path = "../leptos", default-features = false }

[features]
csr = [
	"leptos/csr",
	"leptos_dom/web",
	"leptos_reactive/csr",
]
hydrate = [
	"leptos/hydrate",
	"leptos_dom/web",
	"leptos_reactive/hydrate",
]
ssr = [
	"leptos/ssr",
	"leptos_reactive/ssr",
]
stable = [
	"leptos/stable",
	"leptos_dom/stable",
	"leptos_reactive/stable",
]

[package.metadata.cargo-all-features]
denylist = ["stable"]<|MERGE_RESOLUTION|>--- conflicted
+++ resolved
@@ -1,10 +1,6 @@
 [package]
 name = "leptos_server"
-<<<<<<< HEAD
-version = "0.0.22"
-=======
 version = "0.1.0-alpha"
->>>>>>> e595d35c
 edition = "2021"
 authors = ["Greg Johnston"]
 license = "MIT"
@@ -12,13 +8,8 @@
 description = "RPC for the Leptos web framework."
 
 [dependencies]
-<<<<<<< HEAD
-leptos_dom = { path = "../leptos_dom", default-features = false, version = "0.0.22" }
-leptos_reactive = { path = "../leptos_reactive", default-features = false, version = "0.0.22" }
-=======
 leptos_dom = { path = "../leptos_dom", default-features = false, version = "0.1.0-alpha" }
 leptos_reactive = { path = "../leptos_reactive", default-features = false, version = "0.1.0-alpha" }
->>>>>>> e595d35c
 form_urlencoded = "1"
 gloo-net = "0.2"
 lazy_static = "1"
