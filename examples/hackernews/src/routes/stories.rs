use leptos::*;
use leptos_router::*;

use crate::api;

fn category(from: &str) -> &'static str {
    match from {
        "new" => "newest",
        "show" => "show",
        "ask" => "ask",
        "job" => "jobs",
        _ => "news",
    }
}

#[component]
pub fn Stories(cx: Scope) -> impl IntoView {
    let query = use_query_map(cx);
    let params = use_params_map(cx);
    let page = move || {
        query
            .with(|q| q.get("page").and_then(|page| page.parse::<usize>().ok()))
            .unwrap_or(1)
    };
    let story_type = move || {
        params
            .with(|p| p.get("stories").cloned())
            .unwrap_or_else(|| "top".to_string())
    };
    let stories = create_resource(
        cx,
        move || (page(), story_type()),
        move |(page, story_type)| async move {
            let path = format!("{}?page={}", category(&story_type), page);
            api::fetch_api::<Vec<api::Story>>(cx, &api::story(&path)).await
        },
    );
    let (pending, set_pending) = create_signal(cx, false);

    let hide_more_link =
        move || pending() || stories.read().unwrap_or(None).unwrap_or_default().len() < 28;

    view! {
        cx,
        <div class="news-view">
            <div class="news-list-nav">
                <span>
                    {move || if page() > 1 {
                        view! {
                            cx,
                            <a class="page-link"
                                href=move || format!("/{}?page={}", story_type(), page() - 1)
                                attr:aria_label="Previous Page"
                            >
                                "< prev"
                            </a>
                        }.into_any()
                    } else {
                        view! {
                            cx,
                            <span class="page-link disabled" aria-hidden="true">
                                "< prev"
                            </span>
                        }.into_any()
                    }}
                </span>
                <span>"page " {page}</span>
                <span class="page-link"
                    class:disabled=hide_more_link
                    aria-hidden=hide_more_link
                >
                    <a href=move || format!("/{}?page={}", story_type(), page() + 1)
                        aria-label="Next Page"
                    >
                        "more >"
                    </a>
                </span>
            </div>
            <main class="news-list">
                <div>
                    <Transition
<<<<<<< HEAD
                        fallback=move || view! { cx,  <p>"Loading..."</p> }
                        set_pending=set_pending.into()
=======
                        fallback=view! { cx,  <p>"Loading..."</p> }
                        set_pending
>>>>>>> a68d276c
                    >
                        {move || match stories.read() {
                            None => None,
                            Some(None) => Some(view! { cx,  <p>"Error loading stories."</p> }.into_any()),
                            Some(Some(stories)) => {
                                Some(view! { cx,
                                    <ul>
                                        <For
                                            each=move || stories.clone()
                                            key=|story| story.id
                                            view=move |story: api::Story| {
                                                view! { cx,
                                                    <Story story/>
                                                }
                                            }
                                        />
                                    </ul>
                                }.into_any())
                            }
                        }}
                    </Transition>
                </div>
            </main>
        </div>
    }
}

#[component]
fn Story(cx: Scope, story: api::Story) -> impl IntoView {
    view! { cx,
         <li class="news-item">
            <span class="score">{story.points}</span>
            <span class="title">
                {if !story.url.starts_with("item?id=") {
                    view! { cx,
                        <span>
                            <a href=story.url target="_blank" rel="noreferrer">
                                {story.title.clone()}
                            </a>
                            <span class="host">"("{story.domain}")"</span>
                        </span>
                    }.into_view(cx)
                } else {
                    let title = story.title.clone();
                    view! { cx,  <A href=format!("/stories/{}", story.id)>{title.clone()}</A> }.into_view(cx)
                }}
            </span>
            <br />
            <span class="meta">
                {if story.story_type != "job" {
                    view! { cx,
                        <span>
                            {"by "}
                            {story.user.map(|user| view ! { cx, <A href=format!("/users/{}", user)>{user.clone()}</A>})}
                            {format!(" {} | ", story.time_ago)}
                            <A href=format!("/stories/{}", story.id)>
                                {if story.comments_count.unwrap_or_default() > 0 {
                                    format!("{} comments", story.comments_count.unwrap_or_default())
                                } else {
                                    "discuss".into()
                                }}
                            </A>
                        </span>
                    }.into_view(cx)
                } else {
                    let title = story.title.clone();
                    view! { cx,  <A href=format!("/item/{}", story.id)>{title.clone()}</A> }.into_view(cx)
                }}
            </span>
            {(story.story_type != "link").then(|| view! { cx,
                " "
                <span class="label">{story.story_type}</span>
            })}
        </li>
    }
}<|MERGE_RESOLUTION|>--- conflicted
+++ resolved
@@ -33,10 +33,14 @@
         move |(page, story_type)| async move {
             let path = format!("{}?page={}", category(&story_type), page);
             api::fetch_api::<Vec<api::Story>>(cx, &api::story(&path)).await
+            api::fetch_api::<Vec<api::Story>>(cx, &api::story(&path)).await
         },
     );
     let (pending, set_pending) = create_signal(cx, false);
+    let (pending, set_pending) = create_signal(cx, false);
 
+    let hide_more_link =
+        move || pending() || stories.read().unwrap_or(None).unwrap_or_default().len() < 28;
     let hide_more_link =
         move || pending() || stories.read().unwrap_or(None).unwrap_or_default().len() < 28;
 
@@ -79,13 +83,8 @@
             <main class="news-list">
                 <div>
                     <Transition
-<<<<<<< HEAD
                         fallback=move || view! { cx,  <p>"Loading..."</p> }
                         set_pending=set_pending.into()
-=======
-                        fallback=view! { cx,  <p>"Loading..."</p> }
-                        set_pending
->>>>>>> a68d276c
                     >
                         {move || match stories.read() {
                             None => None,
