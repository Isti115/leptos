[package]
name = "leptos"
<<<<<<< HEAD
version = "0.0.22"
=======
version = "0.1.0-alpha"
>>>>>>> e595d35c
edition = "2021"
authors = ["Greg Johnston"]
license = "MIT"
repository = "https://github.com/gbj/leptos"
description = "Leptos is a full-stack, isomorphic Rust web framework leveraging fine-grained reactivity to build declarative user interfaces."
readme = "../README.md"

[dependencies]
<<<<<<< HEAD
leptos_core = { path = "../leptos_core", default-features = false, version = "0.0.22" }
leptos_config = { path = "../leptos_config", default-features = false, version = "0.0.22" }
leptos_dom = { path = "../leptos_dom", default-features = false, version = "0.0.22" }
leptos_macro = { path = "../leptos_macro", default-features = false, version = "0.0.22" }
leptos_reactive = { path = "../leptos_reactive", default-features = false, version = "0.0.22" }
leptos_server = { path = "../leptos_server", default-features = false, version = "0.0.22" }
=======
cfg-if = "1"
leptos_config = { path = "../leptos_config", default-features = false, version = "0.1.0-alpha" }
leptos_dom = { path = "../leptos_dom", default-features = false, version = "0.1.0-alpha" }
leptos_macro = { path = "../leptos_macro", default-features = false, version = "0.1.0-alpha" }
leptos_reactive = { path = "../leptos_reactive", default-features = false, version = "0.1.0-alpha" }
leptos_server = { path = "../leptos_server", default-features = false, version = "0.1.0-alpha" }
tracing = "0.1"
typed-builder = "0.11"
>>>>>>> e595d35c

[dev-dependencies]
leptos = { path = ".", default-features = false }

[features]
default = ["csr", "serde"]
csr = [
	"leptos_dom/web",
	"leptos_macro/csr",
	"leptos_reactive/csr",
	"leptos_server/csr",
]
hydrate = [
	"leptos_dom/web",
	"leptos_macro/hydrate",
	"leptos_reactive/hydrate",
	"leptos_server/hydrate",
]
ssr = [
	"leptos_dom/ssr",
	"leptos_macro/ssr",
	"leptos_reactive/ssr",
	"leptos_server/ssr",
]
stable = [
	"leptos_dom/stable",
	"leptos_macro/stable",
	"leptos_reactive/stable",
	"leptos_server/stable",
]
serde = ["leptos_reactive/serde"]
serde-lite = ["leptos_reactive/serde-lite"]
miniserde = ["leptos_reactive/miniserde"]
tracing = ["leptos_macro/tracing"]

[package.metadata.cargo-all-features]
denylist = ["stable"]
skip_feature_sets = [
  [
    "csr",
    "ssr",
  ],
  [
    "csr",
    "hydrate",
  ],
  [
    "ssr",
    "hydrate",
  ],
  [
    "serde",
    "serde-lite",
  ],
  [
    "serde-lite",
    "miniserde",
  ],
  [
    "serde",
    "miniserde",
  ],
]<|MERGE_RESOLUTION|>--- conflicted
+++ resolved
@@ -1,10 +1,6 @@
 [package]
 name = "leptos"
-<<<<<<< HEAD
-version = "0.0.22"
-=======
 version = "0.1.0-alpha"
->>>>>>> e595d35c
 edition = "2021"
 authors = ["Greg Johnston"]
 license = "MIT"
@@ -13,14 +9,6 @@
 readme = "../README.md"
 
 [dependencies]
-<<<<<<< HEAD
-leptos_core = { path = "../leptos_core", default-features = false, version = "0.0.22" }
-leptos_config = { path = "../leptos_config", default-features = false, version = "0.0.22" }
-leptos_dom = { path = "../leptos_dom", default-features = false, version = "0.0.22" }
-leptos_macro = { path = "../leptos_macro", default-features = false, version = "0.0.22" }
-leptos_reactive = { path = "../leptos_reactive", default-features = false, version = "0.0.22" }
-leptos_server = { path = "../leptos_server", default-features = false, version = "0.0.22" }
-=======
 cfg-if = "1"
 leptos_config = { path = "../leptos_config", default-features = false, version = "0.1.0-alpha" }
 leptos_dom = { path = "../leptos_dom", default-features = false, version = "0.1.0-alpha" }
@@ -29,7 +17,6 @@
 leptos_server = { path = "../leptos_server", default-features = false, version = "0.1.0-alpha" }
 tracing = "0.1"
 typed-builder = "0.11"
->>>>>>> e595d35c
 
 [dev-dependencies]
 leptos = { path = ".", default-features = false }
